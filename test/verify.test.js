--- conflicted
+++ resolved
@@ -1,24 +1,6 @@
-<<<<<<< HEAD
-const assert = require('assert')
-const { newKit, CeloContract} = require('@celo/contractkit')
-console.log(newKit)
+const {assert} = require('chai')
+const {newKit, CeloContract} = require('@celo/contractkit')
 
-describe('Verify Tests', function() {
-    it('Contract Kit is initialized', async function() {
-        
-        const kit = newKit('http://localhost:8545')
-        const web3Exchange = await kit._web3Contracts.getExchange()
-        // console.log(web3Exchange.address)
-        // assert.ok(web3Exchange.address.length > 0, "This shouldn't fail");
-    }),
-    it('I can retreive the proxy address of a contract', async function() {
-        const kit = newKit('http://localhost:8545')
-        const proxyAddress= await kit.registry.addressFor(CeloContract.Random)
-        //console.log("Address: " + proxyAddress)
-        assert.ok(proxyAddress.length > 0, "We have the Proxy address");
-=======
-const {assert} = require('chai')
-const {newKit} = require('@celo/contractkit')
 
 describe('Verify Tests', () => {
     let kit
@@ -32,8 +14,8 @@
     })
     
     it('should retrieve the proxy address of a contract', async() => {
-        const address = kit.registry.addressFor(CeloContract)
+        const address = await kit.registry.addressFor(CeloContract.Random)
+        console.log("Proxy address: " + address)
         assert.match(address, /^0x[a-f0-9]{64}$/i, "Address should be an address")
->>>>>>> 18663fda
     })
 })