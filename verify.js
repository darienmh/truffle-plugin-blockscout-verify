const axios = require('axios')
const querystring = require('querystring')
const delay = require('delay')
const { merge } = require('sol-merger')
const fs = require('fs')
const { enforce, enforceOrThrow } = require('./util')
const { API_URLS, BLOCKSCOUT_URLS, RequestStatus, VerificationStatus } = require('./constants')

// const curlirize = require('axios-curlirize')
// // initializing axios-curlirize with your axios instance
// curlirize(axios);

module.exports = async (config) => {
  const options = parseConfig(config)

  // Verify each contract
  const contractNames = config._.slice(1)

  // Track which contracts failed verification
  const failedContracts = []
  for (const contractName of contractNames) {
    //console.log(`Verifying ${contractName}`)
    try {
      const artifact = getArtifact(contractName, options)
      const contractAddress = artifact.networks[`${options.networkId}`].address

      let verStatus= await verificationStatus(contractAddress, options)
      if (verStatus === VerificationStatus.ALREADY_VERIFIED)  {
        console.debug(`Contract ${contractName} at address ${contractAddress} already verified. Skipping.`)
      } else {
        console.debug(`Contract ${contractName} at address ${contractAddress} not verified yet. Let's do it.`)

        let status = await verifyContract(artifact, options)
        if (status === VerificationStatus.NOT_VERIFIED) {
          failedContracts.push(contractName)
        } else {
          // Add link to verified contract on Blockscout
          const explorerUrl = `${BLOCKSCOUT_URLS[options.networkId]}/address/${contractAddress}/contracts`
          status += `: ${explorerUrl}`
        }
        console.log(status)
      }
      
    } catch (e) {
      console.error(`Error ${e}`)
      failedContracts.push(contractName)
    }
    console.log()
  }

  enforce(
    failedContracts.length === 0,
    `Failed to verify ${failedContracts.length} contract(s): ${failedContracts.join(', ')}`
  )

  console.log(`Successfully verified ${contractNames.length} contract(s).`)
}

const parseConfig = (config) => {
  console.log(Object.getOwnPropertyNames(config))
  // Truffle handles network stuff, just need network_id
  const networkId = config.network_id
  const networkName = config.network
  const apiUrl = API_URLS[networkId]
  enforce(apiUrl, `Blockscout has no support for network ${config.network} with id ${networkId}`)

  enforce(config._.length > 1, 'No contract name(s) specified')

  const workingDir = config.working_directory
  //const contractsBuildDir = config.contracts_build_directory
  const contractsBuildDir = workingDir + `/build/${networkName}/contracts/`
  if (!fs.statSync(contractsBuildDir).isDirectory())
    contractsBuildDir = config.contracts_build_directory
  const optimizerSettings = config.compilers.solc.settings.optimizer
  const verifyPreamble = config.verify && config.verify.preamble

  console.debug(`Contracts Build Dir ${contractsBuildDir}`)
  console.debug(`Working Dir ${workingDir}`)

  let optimization= false
  if (optimizerSettings.enabled == 1)
    optimization= true
    
  //console.debug(`Optimization Used {optimizerSettings.enabled} - Opt = ${optimization}`)

  return {
    apiUrl,
    networkId,
    networkName,
    workingDir,
    contractsBuildDir,
    verifyPreamble,
    // Note: API docs state enabled = 0, disbled = 1, but empiric evidence suggests reverse
    optimizationUsed: optimization,
    runs: optimizerSettings.runs
  }
}

const getArtifact = (contractName, options) => {
  // Construct artifact path and read artifact
  const artifactPath = `${options.contractsBuildDir}/${contractName}.json`
  enforceOrThrow(fs.existsSync(artifactPath), `Could not find ${contractName} artifact at ${artifactPath}`)
  return require(artifactPath)
}

const verifyContract = async (artifact, options) => {
  enforceOrThrow(
    artifact.networks && artifact.networks[`${options.networkId}`],
    `No instance of contract ${artifact.contractName} found for network id ${options.networkId} and network name ${options.networkName}`
  )

  const res = await sendVerifyRequest(artifact, options)
  enforceOrThrow(res.data, `Failed to connect to Blockscout API at url ${options.apiUrl}`)

  if (res.data.result === VerificationStatus.ALREADY_VERIFIED) {
    return VerificationStatus.ALREADY_VERIFIED
  }

  enforceOrThrow(res.data.status === RequestStatus.OK, res.data.result)
  const contractAddress = artifact.networks[`${options.networkId}`].address
  return verificationStatus(contractAddress, options)
}

const sendVerifyRequest = async (artifact, options) => {
  const encodedConstructorArgs = await fetchConstructorValues(artifact, options)
  const mergedSource = await fetchMergedSource(artifact, options)


  const postQueries = {
    addressHash: artifact.networks[`${options.networkId}`].address,
    contractSourceCode: mergedSource,
    name: artifact.contractName,
    compilerVersion: `v${artifact.compiler.version.replace('.Emscripten.clang', '')}`,
    optimization: options.optimizationUsed,
    optimizationRuns: options.runs,
    constructorArguments: encodedConstructorArgs
  }
<<<<<<< HEAD
  //console.debug(`Optimization: ${options.optimizationUsed}`)
=======

  console.log(`Source code: ${mergedSource}`)

>>>>>>> fb2a040d
  // Link libraries as specified in the artifact
  const libraries = artifact.networks[`${options.networkId}`].links || {}
  Object.entries(libraries).forEach(([key, value], i) => {
    enforceOrThrow(i < 5, 'Can not link more than 5 libraries with Blockscout API')
    postQueries[`library${i + 1}Name`] = key
    postQueries[`library${i + 1}Address`] = value
  })

  const verifyUrl = `${options.apiUrl}?module=contract&action=verify`
  // console.debug(`url: ${verifyUrl}, options: ${querystring.stringify(postQueries)}`)
  try {
    // return axios.post(verifyUrl, querystring.stringify(postQueries))
    return axios.post(verifyUrl, postQueries)
  } catch (e) {
    console.error(`Error verifying: ${e}`)
    throw new Error(`Failed to connect to Blockscout API at url ${verifyUrl}`)
  }
}

const fetchConstructorValues = async (artifact, options) => {
  const contractAddress = artifact.networks[`${options.networkId}`].address
  let res
  try {
    // console.debug(`${options.apiUrl}?module=account&action=txlist&address=${contractAddress}&page=1&sort=asc&offset=1`)
    res = await axios.get(
      `${options.apiUrl}?module=account&action=txlist&address=${contractAddress}&page=1&sort=asc&offset=1`
    )
  } catch (e) {
    throw new Error(`Failed Fetching constructor values from Blockscout API at url ${options.apiUrl}`)
  }
  enforceOrThrow(res.data && res.data.status === RequestStatus.OK, 'Failed to fetch constructor arguments')
  let constructorParameters= res.data.result[0].input.substring(artifact.bytecode.length)
  // console.debug(`Constructor Parameters: ${constructorParameters}`)
  return constructorParameters
}

const fetchMergedSource = async (artifact, options) => {
  enforceOrThrow(
    fs.existsSync(artifact.sourcePath),
    `Could not find ${artifact.contractName} source file at ${artifact.sourcePath}`
  )

  let mergedSource = await merge(artifact.sourcePath)
  // Include the preamble if it exists, removing all instances of */ for safety
  if (options.verifyPreamble) {
    const preamble = options.verifyPreamble.replace(/\*+\//g, '')
    mergedSource = `/**\n${preamble}\n*/\n\n${mergedSource}`
  }
  return mergedSource
}

const verificationStatus = async (address, options) => {
  // Retry API call every second until status is no longer pending
  let counter= 0
  const retries = 5
  while (counter < retries) {
    let url= `${options.apiUrl}?module=contract&action=getsourcecode&address=${address}`
    //console.debug(`Retrying contract verification[${counter}] for address ${address} at url: ${url}`)

    try {
      const result = await axios.get(url)
      if (result.data.result[0].SourceCode.length > 0) {
        console.debug(`Contract at ${address} already verified`)
        return  VerificationStatus.ALREADY_VERIFIED
      }
    } catch (e) {
      console.error(`Error in verification status: ${e}`)
      throw new Error(`Failed to get verification status from Blockscout API at url ${options.apiUrl}`)
    }
    counter++;
    await delay(1000)
  }
  console.debug(`Contract at ${address} source code not verified yet`)
  return VerificationStatus.NOT_VERIFIED
}<|MERGE_RESOLUTION|>--- conflicted
+++ resolved
@@ -135,13 +135,7 @@
     optimizationRuns: options.runs,
     constructorArguments: encodedConstructorArgs
   }
-<<<<<<< HEAD
-  //console.debug(`Optimization: ${options.optimizationUsed}`)
-=======
-
-  console.log(`Source code: ${mergedSource}`)
-
->>>>>>> fb2a040d
+
   // Link libraries as specified in the artifact
   const libraries = artifact.networks[`${options.networkId}`].links || {}
   Object.entries(libraries).forEach(([key, value], i) => {
